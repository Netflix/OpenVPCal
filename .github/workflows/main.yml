name: Python CI/CD Workflow

on:
  push:
  pull_request:
  schedule:    # Nightly at midnight UTC
    - cron: '0 0 * * *'
<<<<<<< HEAD
  workflow_dispatch:
=======
  workflow_dispatch: {}
>>>>>>> d7a6e505

jobs:
  build:
    if: ${{ github.event_name != 'schedule' && github.event_name != 'workflow_dispatch' }}
    strategy:
      fail-fast: false
      matrix:
#        os: [ubuntu-latest, macos-latest, windows-latest]
        os: [macos-latest, windows-latest]

    runs-on: ${{ matrix.os }}
    env:
      CI: true

    steps:
      - name: Checkout repository (no LFS)
        uses: actions/checkout@v3
        with:
          lfs: false

      # Install Git LFS and disable auto-smudge on each OS
      - name: Install Git LFS & disable auto-smudge (Ubuntu)
        if: runner.os == 'Linux'
        run: |
          sudo apt-get update
          sudo apt-get install git-lfs -y
          git lfs install --skip-smudge

      - name: Install Git LFS & disable auto-smudge (macOS)
        if: runner.os == 'macOS'
        run: |
          brew install git-lfs
          git lfs install --skip-smudge

      - name: Install Git LFS & disable auto-smudge (Windows)
        if: runner.os == 'Windows'
        shell: pwsh
        run: |
          choco install git-lfs -y
          git lfs install --skip-smudge

      # Fetch only the LFS objects you need
      - name: Fetch specific LFS folders (non-Windows)
        if: runner.os != 'Windows'
        run: |
          git lfs fetch \
            --include="tests/test_open_vp_cal/resources/TEST_EXR_OPENVPCAL_balanced/**,tests/test_open_vp_cal/resources/TEST_EXR_OPENVPCAL_UNBALANCED_WHITE/**,tests/test_open_vp_cal/resources/export/patches/OpenVPCal_Wall1_ITU_R_BT_2020_ST_2084/**,packages/open_vp_cal/src/open_vp_cal/resources/**,tests/tests_spg/resources/**,tests/tests_spgicvfxpatterns/resources/**"

      - name: Fetch specific LFS folders (Windows)
        if: runner.os == 'Windows'
        shell: pwsh
        run: |
          git lfs fetch --include='tests/test_open_vp_cal/resources/TEST_EXR_OPENVPCAL_balanced/**,tests/test_open_vp_cal/resources/TEST_EXR_OPENVPCAL_UNBALANCED_WHITE/**,tests/test_open_vp_cal/resources/export/patches/OpenVPCal_Wall1_ITU_R_BT_2020_ST_2084/**,packages/open_vp_cal/src/open_vp_cal/resources/**,tests/tests_spg/resources/**,tests/tests_spgicvfxpatterns/resources/**'

      # Checkout only those paths
      - name: Checkout LFS files (non-Windows)
        if: runner.os != 'Windows'
        run: |
          git lfs checkout \
            tests/test_open_vp_cal/resources/TEST_EXR_OPENVPCAL_balanced/** \
            tests/test_open_vp_cal/resources/TEST_EXR_OPENVPCAL_UNBALANCED_WHITE/** \
            tests/test_open_vp_cal/resources/export/patches/OpenVPCal_Wall1_ITU_R_BT_2020_ST_2084/** \
            packages/open_vp_cal/src/open_vp_cal/resources/** \
            tests/tests_spg/resources/** \
            tests/tests_spgicvfxpatterns/resources/**

      - name: Checkout LFS files (Windows)
        if: runner.os == 'Windows'
        shell: pwsh
        run: |
          git lfs checkout `
            tests/test_open_vp_cal/resources/TEST_EXR_OPENVPCAL_balanced/** `
            tests/test_open_vp_cal/resources/TEST_EXR_OPENVPCAL_UNBALANCED_WHITE/** `
            tests/test_open_vp_cal/resources/export/patches/OpenVPCal_Wall1_ITU_R_BT_2020_ST_2084/** `
            packages/open_vp_cal/src/open_vp_cal/resources/** `
            tests/tests_spg/resources/** `
            tests/tests_spgicvfxpatterns/resources/**

      # Install EGL dependency on Ubuntu so libEGL.so.1 is available
      - name: Install EGL dependencies (Ubuntu)
        if: runner.os == 'Linux'
        run: |
          sudo apt-get update
          sudo apt-get install -y \
            libegl1 \
            libgl1 \
            libglx-mesa0

      # Common Python setup + build + test
      - name: Set up Python 3.11
        uses: actions/setup-python@v4
        with:
          python-version: '3.11'

      - name: Install UV CLI
        run: |
          python -m pip install --upgrade pip
          pip install uv

      - name: Build Python environment
        run: uv build

      - name: Lint code with Ruff
        run: uv run ruff check ./packages ./tests

      - name: Run tests (verbose, stop on fail)
        run: uv run pytest ./tests -vv --junitxml=test-results/junit-report.xml

      - name: Report test results (${{ matrix.os }})
        if: always()
        uses: dorny/test-reporter@v1
        with:
          name: pytest results (${{matrix.os }})
          path: test-results/junit-report.xml
          reporter: java-junit

  nightly_compile:
      if: ${{ github.event_name == 'schedule' && github.event_name == 'workflow_dispatch' && github.ref == 'refs/heads/dev' }}
      strategy:
        fail-fast: false
        matrix:
          os: [ubuntu-latest, macos-latest, windows-latest]

      runs-on: ${{ matrix.os }}

      steps:
        - name: Checkout code (no LFS)
          uses: actions/checkout@v3
          with:
            lfs: false

        # Install Git LFS and disable auto-smudge on each OS
        - name: Install Git LFS & disable auto-smudge (Ubuntu)
          if: runner.os == 'Linux'
          run: |
            sudo apt-get update
            sudo apt-get install git-lfs -y
            git lfs install --skip-smudge

        - name: Install Git LFS & disable auto-smudge (macOS)
          if: runner.os == 'macOS'
          run: |
            brew install git-lfs
            git lfs install --skip-smudge

        - name: Install Git LFS & disable auto-smudge (Windows)
          if: runner.os == 'Windows'
          shell: pwsh
          run: |
            choco install git-lfs -y
            git lfs install --skip-smudge

        - name: Fetch only needed LFS resources
          run: |
            git lfs fetch --include="packages/open_vp_cal/src/open_vp_cal/resources/**"
            git lfs checkout packages/open_vp_cal/src/open_vp_cal/resources/**

        - name: Run nightly build script
          shell: bash
          run: |
            if [[ "${{ runner.os }}" == "Windows" ]]; then
              build.bat
            else
              chmod +x build.sh
              ./build.sh
            fi

        - name: Upload nightly build artifact
          uses: actions/upload-artifact@v3
          with:
            name: nightly-${{ matrix.os }}
            path: out/nightly-build.tar.gz<|MERGE_RESOLUTION|>--- conflicted
+++ resolved
@@ -5,11 +5,7 @@
   pull_request:
   schedule:    # Nightly at midnight UTC
     - cron: '0 0 * * *'
-<<<<<<< HEAD
-  workflow_dispatch:
-=======
   workflow_dispatch: {}
->>>>>>> d7a6e505
 
 jobs:
   build:
