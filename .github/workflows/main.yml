--- conflicted
+++ resolved
@@ -112,7 +112,7 @@
             libgl1 \
             libglx-mesa0
 
-      # Common Python setup + build + test 
+      # Common Python setup + build + test
       - name: Set up Python 3.11
         uses: actions/setup-python@v4
         with:
@@ -157,30 +157,17 @@
       steps:
         - name: Checkout code (no LFS)
           if: ${{ github.event_name == 'schedule' }}
-<<<<<<< HEAD
           uses: actions/checkout@v3
           with:
             ref: dev
             lfs: false
 
-        - name: Checkout code (no LFS)
-          if: ${{ github.event_name != 'schedule' }}
-=======
->>>>>>> 59d59849
-          uses: actions/checkout@v3
-          with:
-            ref: dev
-            lfs: false
-
-<<<<<<< HEAD
-=======
         - name: Checkout code (no LFS)
           if: ${{ github.event_name != 'schedule' }}
           uses: actions/checkout@v3
           with:
             lfs: false
 
->>>>>>> 59d59849
         # Common Python setup + build + test
         - name: Set up Python 3.11
           uses: actions/setup-python@v4
@@ -229,28 +216,27 @@
 
         - name: Stamp version with date and build ID
           shell: python
-<<<<<<< HEAD
           run: |
             import re, os, pathlib
             from datetime import datetime
-        
+
             build_id = os.getenv("GITHUB_SHA", "")[:8] or "local"
             date_str = datetime.utcnow().strftime("%d_%m_%Y")
-        
+
             init_py = pathlib.Path("packages/open_vp_cal/src/open_vp_cal/__init__.py")
             text = init_py.read_text(encoding="utf8")
-        
+
             # 1: prefix (`__version__ = "`), 2: existing version, 3: closing quote
             pattern = re.compile(r'(__version__\s*=\s*")([^"]+)(")')
-        
+
             def add_date_and_build(m):
                 prefix, version, suffix = m.group(1), m.group(2), m.group(3)
                 # append +DD_MM_YYYY.BUILDID
                 return f"{prefix}{version}+{date_str}.{build_id}{suffix}"
-        
+
             new_text = pattern.sub(add_date_and_build, text)
             init_py.write_text(new_text, encoding="utf8")
-        
+
             # confirm
             ver = re.search(r'__version__\s*=\s*"([^"]+)"', new_text).group(1)
             print(f"Bumped version to: {ver}")
@@ -267,45 +253,6 @@
         - name: Import signing certificate
           if: runner.os == 'macOS'
           run: |
-=======
-          run: |
-            import re, os, pathlib
-            from datetime import datetime
-
-            build_id = os.getenv("GITHUB_SHA", "")[:8] or "local"
-            date_str = datetime.utcnow().strftime("%d_%m_%Y")
-
-            init_py = pathlib.Path("packages/open_vp_cal/src/open_vp_cal/__init__.py")
-            text = init_py.read_text(encoding="utf8")
-
-            # 1: prefix (`__version__ = "`), 2: existing version, 3: closing quote
-            pattern = re.compile(r'(__version__\s*=\s*")([^"]+)(")')
-
-            def add_date_and_build(m):
-                prefix, version, suffix = m.group(1), m.group(2), m.group(3)
-                # append +DD_MM_YYYY.BUILDID
-                return f"{prefix}{version}+{date_str}.{build_id}{suffix}"
-
-            new_text = pattern.sub(add_date_and_build, text)
-            init_py.write_text(new_text, encoding="utf8")
-
-            # confirm
-            ver = re.search(r'__version__\s*=\s*"([^"]+)"', new_text).group(1)
-            print(f"Bumped version to: {ver}")
-
-        # Create a temporary keychain and make it default
-        - name: Create & unlock keychain
-          if: runner.os == 'macOS'
-          run: |
-            security create-keychain -p "" build.keychain
-            security default-keychain -s build.keychain
-            security unlock-keychain -p "" build.keychain
-
-        # Decode & import your P12 into that keychain
-        - name: Import signing certificate
-          if: runner.os == 'macOS'
-          run: |
->>>>>>> 59d59849
             echo "${{ secrets.APPLE_CERTIFICATE_P12 }}" | base64 --decode > cert.p12
             security import cert.p12 \
               -k ~/Library/Keychains/build.keychain \
@@ -331,7 +278,6 @@
         - name: Upload macOS nightly artifact
           if: runner.os == 'macOS'
           uses: actions/upload-artifact@v4
-<<<<<<< HEAD
           with:
             name: nightly-macos
             path: './dist/OpenVPCal-*.dmg'
@@ -349,37 +295,12 @@
           with:
             name: nightly-windows-zip
             path: 'Output/OpenVPCal*.zip'
-        
+
 
         - name: Upload Linux nightly artifact
           if: runner.os == 'Linux'
           uses: actions/upload-artifact@v4
           with:
-=======
-          with:
-            name: nightly-macos
-            path: './dist/OpenVPCal-*.dmg'
-
-        - name: Upload Windows nightly artifact - Zip
-          if: runner.os == 'Windows'
-          uses: actions/upload-artifact@v4
-          with:
-            name: nightly-windows-setup
-            path: 'Output/OpenVPCal*.exe'
-
-        - name: Upload Windows nightly artifact - Setup
-          if: runner.os == 'Windows'
-          uses: actions/upload-artifact@v4
-          with:
-            name: nightly-windows-zip
-            path: 'Output/OpenVPCal*.zip'
-
-
-        - name: Upload Linux nightly artifact
-          if: runner.os == 'Linux'
-          uses: actions/upload-artifact@v4
-          with:
->>>>>>> 59d59849
             name: nightly-linux
             path: 'Output/OpenVPCal*.zip'
 
